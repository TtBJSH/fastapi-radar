"""Setup configuration for FastAPI Radar."""

from setuptools import setup, find_packages
from pathlib import Path

# Read README for long description
this_directory = Path(__file__).parent
long_description = (this_directory / "README.md").read_text(encoding="utf-8")

setup(
<<<<<<< HEAD
    name="fastapi-radar-zh",
    version="0.1.5",
=======
    name="fastapi-radar",
    version="0.1.6",
>>>>>>> d49dd577
    author="Arif Dogan",
    author_email="me@arif.sh",
    description="A debugging dashboard for FastAPI applications with real-time request, database query, and exception monitoring",
    long_description=long_description,
    long_description_content_type="text/markdown",
    url="https://github.com/doganarif/fastapi-radar",
    packages=find_packages(),
    classifiers=[
        "Development Status :: 4 - Beta",
        "Intended Audience :: Developers",
        "Topic :: Software Development :: Libraries :: Python Modules",
        "License :: OSI Approved :: MIT License",
        "Programming Language :: Python :: 3",
        "Programming Language :: Python :: 3.8",
        "Programming Language :: Python :: 3.9",
        "Programming Language :: Python :: 3.10",
        "Programming Language :: Python :: 3.11",
        "Programming Language :: Python :: 3.12",
        "Framework :: FastAPI",
    ],
    python_requires=">=3.8",
    install_requires=[
        "fastapi>=0.68.0",
        "sqlalchemy>=1.4.0",
        "pydantic>=1.8.0",
        "starlette>=0.14.2",
    ],
    extras_require={
        "dev": [
            "pytest>=7.0.0",
            "pytest-asyncio>=0.21.0",
            "uvicorn[standard]>=0.15.0",
            "black>=22.0.0",
            "isort>=5.10.0",
            "flake8>=4.0.0",
            "mypy>=0.950",
        ],
    },
    package_data={
        "fastapi_radar": [
            "dashboard/dist/**/*",
            "dashboard/dist/*",
        ],
    },
    include_package_data=True,
    zip_safe=False,
)<|MERGE_RESOLUTION|>--- conflicted
+++ resolved
@@ -8,13 +8,8 @@
 long_description = (this_directory / "README.md").read_text(encoding="utf-8")
 
 setup(
-<<<<<<< HEAD
-    name="fastapi-radar-zh",
-    version="0.1.5",
-=======
     name="fastapi-radar",
     version="0.1.6",
->>>>>>> d49dd577
     author="Arif Dogan",
     author_email="me@arif.sh",
     description="A debugging dashboard for FastAPI applications with real-time request, database query, and exception monitoring",
@@ -41,6 +36,8 @@
         "sqlalchemy>=1.4.0",
         "pydantic>=1.8.0",
         "starlette>=0.14.2",
+        "duckdb-engine>=0.9.0",
+        "duckdb>=1.3.0",
     ],
     extras_require={
         "dev": [
