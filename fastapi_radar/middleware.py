--- conflicted
+++ resolved
@@ -10,18 +10,13 @@
 from starlette.middleware.base import BaseHTTPMiddleware
 from starlette.requests import Request
 from starlette.responses import Response, StreamingResponse
-<<<<<<< HEAD
+
 from .models import CapturedRequest, CapturedException
 from .utils import serialize_headers, get_client_ip, truncate_body
 from .tracing import (
     TraceContext, TracingManager,
     create_trace_context, set_trace_context, get_current_trace_context
 )
-=======
-
-from .models import CapturedException, CapturedRequest
-from .utils import get_client_ip, serialize_headers, truncate_body
->>>>>>> d49dd577
 
 request_context: ContextVar[Optional[str]] = ContextVar("request_id", default=None)
 
