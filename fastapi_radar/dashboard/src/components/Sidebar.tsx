--- conflicted
+++ resolved
@@ -1,3 +1,4 @@
+/fastapi-radar/_aaaadfiprrst / dashboard / src / components / Sidebar.tsx;
 import { cn } from "@/lib/utils";
 import { Button } from "@/components/ui/button";
 import { Badge } from "@/components/ui/badge";
@@ -35,17 +36,14 @@
     badge: null,
   },
   {
-<<<<<<< HEAD
-    title: "链路跟踪",
+    // tracing 应该使用翻译键，避免硬编码
+    titleKey: "nav.tracing",
     icon: GitBranch,
     href: "/tracing",
     badge: null,
   },
   {
-    title: "Database",
-=======
     titleKey: "nav.database",
->>>>>>> 4a5f9d3d
     icon: Database,
     href: "/database",
     badge: null,
@@ -87,6 +85,7 @@
   // 构建带翻译的导航项
   const mainNavItems = mainNavItemsConfig.map((item) => ({
     ...item,
+    // 如果 translation 中没有对应键，useT 会回退到 key 本身
     title: t(item.titleKey),
   }));
 
@@ -95,7 +94,7 @@
     title: t(item.titleKey),
   }));
 
-  // Update nav items with real data
+  // Update nav items with real data (e.g. exception count badge)
   const navItemsWithBadges = mainNavItems.map((item) => {
     if (
       item.titleKey === "nav.exceptions" &&
@@ -125,7 +124,11 @@
                       FastAPI Radar
                     </h2>
                     <span className="text-xs text-muted-foreground">
-                      Performance Monitoring
+                      {
+                        t(
+                          "settings.about.description",
+                        ) /* reuse an existing description if available */
+                      }
                     </span>
                   </div>
                 </div>
@@ -141,7 +144,7 @@
                 collapsed && "sr-only",
               )}
             >
-              {!collapsed && "Navigation"}
+              {!collapsed ? t("sidebar.navigation") : null}
             </h2>
             {navItemsWithBadges.map((item) => (
               <Button
@@ -182,7 +185,7 @@
                 collapsed && "sr-only",
               )}
             >
-              {!collapsed && "System"}
+              {!collapsed ? t("sidebar.system") : null}
             </h2>
             {systemNavItems.map((item) => (
               <Button
