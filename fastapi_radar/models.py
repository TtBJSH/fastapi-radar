"""Storage models for FastAPI Radar."""

from datetime import datetime
<<<<<<< HEAD
from sqlalchemy import Column, String, Integer, Float, Text, DateTime, ForeignKey, JSON, Boolean, Sequence
try:
    from sqlalchemy.orm import declarative_base
except ImportError:
    from sqlalchemy.ext.declarative import declarative_base
from sqlalchemy.orm import relationship, foreign
=======

from sqlalchemy import JSON, Column, DateTime, Float, ForeignKey, Integer, String, Text
from sqlalchemy.ext.declarative import declarative_base
from sqlalchemy.orm import relationship
>>>>>>> d49dd577

Base = declarative_base()


class CapturedRequest(Base):
    __tablename__ = "radar_requests"

    id = Column(Integer, Sequence("radar_requests_id_seq"), primary_key=True, index=True)
    request_id = Column(String(36), unique=True, index=True, nullable=False)
    method = Column(String(10), nullable=False)
    url = Column(String(500), nullable=False)
    path = Column(String(500), nullable=False)
    query_params = Column(JSON)
    headers = Column(JSON)
    body = Column(Text)
    status_code = Column(Integer)
    response_body = Column(Text)
    response_headers = Column(JSON)
    duration_ms = Column(Float)
    client_ip = Column(String(50))
    created_at = Column(DateTime, default=datetime.utcnow, index=True)

    queries = relationship(
        "CapturedQuery",
        back_populates="request",
        primaryjoin="CapturedRequest.request_id == foreign(CapturedQuery.request_id)",
        cascade="all, delete-orphan"
    )
    exceptions = relationship(
        "CapturedException",
        back_populates="request",
        primaryjoin="CapturedRequest.request_id == foreign(CapturedException.request_id)",
        cascade="all, delete-orphan"
    )


class CapturedQuery(Base):
    __tablename__ = "radar_queries"

    id = Column(Integer, Sequence("radar_queries_id_seq"), primary_key=True, index=True)
    request_id = Column(String(36), index=True)
    sql = Column(Text, nullable=False)
    parameters = Column(JSON)
    duration_ms = Column(Float)
    rows_affected = Column(Integer)
    connection_name = Column(String(100))
    created_at = Column(DateTime, default=datetime.utcnow, index=True)

    request = relationship(
        "CapturedRequest",
        back_populates="queries",
        primaryjoin="foreign(CapturedQuery.request_id) == CapturedRequest.request_id"
    )


class CapturedException(Base):
    __tablename__ = "radar_exceptions"

    id = Column(Integer, Sequence("radar_exceptions_id_seq"), primary_key=True, index=True)
    request_id = Column(String(36), index=True)
    exception_type = Column(String(100), nullable=False)
    exception_value = Column(Text)
    traceback = Column(Text, nullable=False)
    created_at = Column(DateTime, default=datetime.utcnow, index=True)

    request = relationship(
        "CapturedRequest",
        back_populates="exceptions",
        primaryjoin="foreign(CapturedException.request_id) == CapturedRequest.request_id"
    )


class Trace(Base):
    """链路跟踪的Trace模型"""
    __tablename__ = "radar_traces"

    trace_id = Column(String(32), primary_key=True, index=True)
    service_name = Column(String(100), index=True)
    operation_name = Column(String(200))
    start_time = Column(DateTime, default=datetime.utcnow, index=True)
    end_time = Column(DateTime)
    duration_ms = Column(Float)
    span_count = Column(Integer, default=0)
    status = Column(String(20), default='ok')  # ok, error, timeout
    tags = Column(JSON)
    created_at = Column(DateTime, default=datetime.utcnow, index=True)

    spans = relationship(
        "Span",
        back_populates="trace",
        primaryjoin="Trace.trace_id == foreign(Span.trace_id)",
        cascade="all, delete-orphan"
    )


class Span(Base):
    """链路跟踪的Span模型"""
    __tablename__ = "radar_spans"

    span_id = Column(String(16), primary_key=True, index=True)
    trace_id = Column(String(32), index=True)
    parent_span_id = Column(String(16), index=True, nullable=True)
    operation_name = Column(String(200), nullable=False)
    service_name = Column(String(100), index=True)
    span_kind = Column(String(20), default='server')  # server, client, internal, producer, consumer
    start_time = Column(DateTime, nullable=False, index=True)
    end_time = Column(DateTime)
    duration_ms = Column(Float)
    status = Column(String(20), default='ok')  # ok, error, timeout
    tags = Column(JSON)  # 存储span标签和元数据
    logs = Column(JSON)  # 存储span事件日志
    created_at = Column(DateTime, default=datetime.utcnow, index=True)

    trace = relationship(
        "Trace",
        back_populates="spans",
        primaryjoin="foreign(Span.trace_id) == Trace.trace_id"
    )


class SpanRelation(Base):
    """Span之间的关系表（用于复杂的父子关系查询优化）"""
    __tablename__ = "radar_span_relations"

    id = Column(Integer, Sequence("radar_span_relations_id_seq"), primary_key=True, index=True)
    trace_id = Column(String(32), index=True)
    parent_span_id = Column(String(16), index=True)
    child_span_id = Column(String(16), index=True)
    depth = Column(Integer, default=0)  # 在调用树中的深度
    created_at = Column(DateTime, default=datetime.utcnow)<|MERGE_RESOLUTION|>--- conflicted
+++ resolved
@@ -1,19 +1,13 @@
 """Storage models for FastAPI Radar."""
 
 from datetime import datetime
-<<<<<<< HEAD
+
 from sqlalchemy import Column, String, Integer, Float, Text, DateTime, ForeignKey, JSON, Boolean, Sequence
 try:
     from sqlalchemy.orm import declarative_base
 except ImportError:
     from sqlalchemy.ext.declarative import declarative_base
 from sqlalchemy.orm import relationship, foreign
-=======
-
-from sqlalchemy import JSON, Column, DateTime, Float, ForeignKey, Integer, String, Text
-from sqlalchemy.ext.declarative import declarative_base
-from sqlalchemy.orm import relationship
->>>>>>> d49dd577
 
 Base = declarative_base()
 
